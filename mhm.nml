--- conflicted
+++ resolved
@@ -22,8 +22,8 @@
 ! Matthias Zink,  Nov 2014 - added multiple options for process 5 - PET
 ! Matthias Zink, Dec 2014  - adopted inflow gauges to ignore headwater cells
 ! Matthias Zink, Mar 2015  - added optional soil mositure read in for calibration
-! Rohini Kumar,  Mar 2016  - multiple options to handle soil data bases in mHM
-
+
+  
 !******************************************************************************************
 !
 !******************************************************************************************
@@ -50,13 +50,14 @@
 !> IF routing process is ON then give nBasins = 1, for this case, mHM will internally
 !> discard gauging station information.
 !-----------------------------------------------------------------------------
-nBasins             = 1
+nBasins             = 2
 !-----------------------------------------------------------------------------
 !> resolution of Level-1 hydrological simulations in mHM [m or degree] per basin
 !> NOTE: if iFlag_cordinate_sys = 0, then resolution_Hydrology is in [m] \n
 !>       if iFlag_cordinate_sys = 1, then resolution_Hydrology is in [degree-decimal] \n
 !-----------------------------------------------------------------------------
-resolution_Hydrology(1) = 5000
+resolution_Hydrology(1) = 12000
+resolution_Hydrology(2) = 24000
 !-----------------------------------------------------------------------------
 !> resolution of Level-11 discharge routing [m or degree] per basin \n
 !> this  level-11 discharge routing resolution must be >= and multiple of the
@@ -64,13 +65,15 @@
 !> NOTE: if iFlag_cordinate_sys = 0, then resolution_Routing is in [m] \n
 !>       if iFlag_cordinate_sys = 1, then resolution_Routing is in [degree-decimal] \n
 !-----------------------------------------------------------------------------
-resolution_Routing(1) = 5000
+resolution_Routing(1) = 12000
+resolution_Routing(2) = 24000
 !----------------------------------------------------------------------------
 !> specify same index for basins to share L0_data to save memory \n
 !> the index must MONOTONICALLY increase. Index can be repeated. e.g., 1,1,2,2,3 \n
 !> but not 1,2,1. The correct way should be: 1,1,2.\n
 !-----------------------------------------------------------------------------
 L0Basin(1) = 1
+L0Basin(2) = 2
 !-----------------------------------------------------------------------------
 !> flag for optimization: .TRUE.: optimization
 !>                    or .FALSE.: no optimazition
@@ -155,17 +158,11 @@
 !-----------------------------------------------------
 !
 !> directory where discharge files are located
-<<<<<<< HEAD
-dir_Gauges(1)        = "/data/edge/data/processed/mhm_input/gauge/"
-!> directory where simulated runoff can be found (only required if coupling mode equals 1)
-dir_Total_Runoff(1) = "/data/edge/data/processed/mhm_output/eobs_5km/"
-=======
 dir_Gauges(1)        = "test_basin/input/gauge/"
 dir_Gauges(2)        = "test_basin_2/input/gauge/"
 !> directory where simulated runoff can be found (only required if coupling mode equals 0)
 dir_Total_Runoff(1) = 'test_basin/output_b1/'
 dir_Total_Runoff(2) = 'test_basin_2/output/'
->>>>>>> cbbac437
 /
 
 ! general directories used by mRM and mHM
@@ -175,25 +172,39 @@
 ! Directory for common files (to all basins)
 !-----------------------------------------------------
 !> config run out file common to all modeled basins should be written to directory
-dirConfigOut = "/data/edge/data/processed/mhm_output/eobs_5km/"
+dirConfigOut = "test_basin/"
 !
 !> directory where common input files should be located for all modeled basins
 !> (only for *_classdefinition files)
-dirCommonFiles = "/data/edge/data/processed/mhm_input/morph/"
+dirCommonFiles = "test_basin/input/morph/"
 !
 !**** for Basin 1
 !> directory where morphological files are located
-dir_Morpho(1)        = "/data/edge/data/processed/mhm_input/morph/"
+dir_Morpho(1)        = "test_basin/input/morph/"
 !> directory where land cover files are located
-dir_LCover(1)        = "/data/edge/data/processed/mhm_input/luse/"
+dir_LCover(1)        = "test_basin/input/luse/"
 !> directory where restart input is located
-dir_RestartIn(1)     = "/data/edge/data/processed/mhm_output/eobs_5km/"
+dir_RestartIn(1)     = "test_basin/restart/"
 !> directory where restart output should be written
-dir_RestartOut(1)    = "/data/edge/data/processed/mhm_output/eobs_5km/"
+dir_RestartOut(1)    = "test_basin/restart/"
 !> directory where output should be written
-dir_Out(1)           = "/data/edge/data/processed/mhm_output/eobs_5km/"
+dir_Out(1)           = "test_basin/output_b1/"
 !> file containing latitude and longitude on the resolution_Hydrology
-file_LatLon(1)       = "/data/edge/data/processed/mhm_input/latlon/latlon_5km.nc"
+file_LatLon(1)       = "test_basin/input/latlon/latlon_2.nc"
+
+! **** for Basin 2
+!> directory where morphological files are located
+dir_Morpho(2)        = "test_basin_2/input/morph/"
+!> directory where land cover files are located
+dir_LCover(2)        = "test_basin_2/input/luse/"
+!> directory where restart input is located
+dir_RestartIn(2)     = "test_basin_2/restart/"
+!> directory where restart output should be written
+dir_RestartOut(2)    = "test_basin_2/restart/"
+!> directory where output should be written
+dir_Out(2)           = "test_basin_2/output/"
+!> file containing latitude and longitude on the resolution_Hydrology
+file_LatLon(2)       = "test_basin_2/input/latlon/latlon.nc"
 /
 
 ! directories used only by mhm
@@ -209,25 +220,47 @@
 !
 !**** for Basin 1
 !> directory where meteorological input is located
-dir_Precipitation(1) = "/data/edge/data/processed/mhm_input/meteo/eobs_25km/"
-dir_Temperature(1)   = "/data/edge/data/processed/mhm_input/meteo/eobs_25km/"
+dir_Precipitation(1) = "test_basin/input/meteo/pre/"
+dir_Temperature(1)   = "test_basin/input/meteo/tavg/"
 !> paths depending on PET process (processCase(5))
 !> 0 - PET is input
 !> 1 - Hargreaves-Sammani method
 !> 2 - Priestley-Taylor mehtod
 !> 3 - Penman-Monteith method
 !> if processCase(5) == 0  input directory of pet has to be specified
-dir_ReferenceET(1)     = "/data/edge/data/processed/mhm_input/meteo/eobs_25km/"
+dir_ReferenceET(1)     = "test_basin/input/meteo/pet/"
 !> if processCase(5) == 1  input directory of minimum and maximum temperature has to be specified
-dir_MinTemperature(1)  = "/data/edge/data/processed/mhm_input/meteo/eobs_25km/"
-dir_MaxTemperature(1)  = "/data/edge/data/processed/mhm_input/meteo/eobs_25km/"
+dir_MinTemperature(1)  = "test_basin/input/meteo/"
+dir_MaxTemperature(1)  = "test_basin/input/meteo/"
 !> if processCase(5) == 2  input directory of minimum and maximum temperature has to be specified
-dir_NetRadiation(1)    = "/data/edge/data/processed/mhm_input/meteo/eobs_25km/"
+dir_NetRadiation(1)    = "test_basin/input/meteo/"
 !> if processCase(5) == 3  input directory of absolute vapour pressure (eabs) and windspeed has to be specified
-dir_absVapPressure(1)  = "/data/edge/data/processed/mhm_input/meteo/eobs_25km/"
-dir_windspeed(1)       = "/data/edge/data/processed/mhm_input/meteo/eobs_25km/"
+dir_absVapPressure(1)  = "test_basin/input/meteo/"
+dir_windspeed(1)       = "test_basin/input/meteo/"
 !> directory where gridded LAI files are located
-dir_gridded_LAI(1)   = "/data/edge/data/processed/mhm_input/lai/"
+dir_gridded_LAI(1)   = "test_basin/input/lai/"
+!
+!**** for Basin 2
+!> directory where meteorological input is located
+dir_Precipitation(2) = "test_basin_2/input/meteo/pre/"
+dir_Temperature(2)   = "test_basin_2/input/meteo/tavg/"
+!> paths depending on PET process (processCase(5))
+!> 0 - PET is input
+!> 1 - Hargreaves-Sammani method
+!> 2 - Priestley-Taylor mehtod
+!> 3 - Penman-Monteith method
+!> if processCase(5) == 0  input directory of pet has to be specified
+dir_ReferenceET(2)     = "test_basin_2/input/meteo/pet/"
+!> if processCase(5) == 1  input directory of minimum and maximum temperature has to be specified
+dir_MinTemperature(2)  = "test_basin_2/input/meteo/"
+dir_MaxTemperature(2)  = "test_basin_2/input/meteo/"
+!> if processCase(5) == 2  input directory of minimum and maximum temperature has to be specified
+dir_NetRadiation(2)    = "test_basin_2/input/meteo/"
+!> if processCase(5) == 3  input directory of absolute vapour pressure (eabs) and windspeed has to be specified
+dir_absVapPressure(2)  = "test_basin_2/input/meteo/"
+dir_windspeed(2)       = "test_basin_2/input/meteo/"
+!> directory where gridded LAI files are located
+dir_gridded_LAI(2)   = "test_basin/input/lai/"
 /
 
 !> data which are optionally needed for optimization
@@ -239,7 +272,7 @@
 !> soil column and saturated water content (porosity). \n
 !
 !> directory to soil moisture data
-dir_soil_moisture(1)   = "/data/edge/data/processed/mhm_input/optional_data/"
+dir_soil_moisture(1)   = "test_basin/input/optional_data/"
 !> number of mHM soil layers (nSoilHorizons_mHM) which the soil moisture
 !> input is representative for (counted top to down)
 nSoilHorizons_sm_input = 1
@@ -252,11 +285,12 @@
 !
 !> basin average total water storage (tws) \n
 !> file name including path with timeseries of GRACE-based data
-file_tws(1) = "/data/edge/data/processed/mhm_input/optional_data/"
+file_tws(1) = "test_basin/input/optional_data/tws_basin_1.txt"
+file_tws(2) = "test_basin/input/optional_data/tws_basin_2.txt"
 !
 !> directory to neutron data
 ! expected file name: neutrons.nc, expected variable name: neutrons
-dir_neutrons(1) = "/data/edge/data/processed/mhm_input/optional_data/"
+dir_neutrons(1)        = "test_basin/input/optional_data/"
 /
 
 &time_periods
@@ -277,18 +311,25 @@
 !>    the effective modeling period of 2001/01/01 to 2003/12/31.
 !-----------------------------------------------------------------------------
 warming_Days(1)    = 0
+warming_Days(2)    = 180
 !> first year of wanted simulation period
 eval_Per(1)%yStart = 1990
+eval_Per(2)%yStart = 1993
 !> first month of wanted simulation period
 eval_Per(1)%mStart = 01
+eval_Per(2)%mStart = 01
 !> first day   of wanted simulation period
 eval_Per(1)%dStart = 01
+eval_Per(2)%dStart = 01
 !> last year   of wanted simulation period
-eval_Per(1)%yEnd   = 2014
+eval_Per(1)%yEnd   = 1993
+eval_Per(2)%yEnd   = 1993
 !> last month  of wanted simulation period
 eval_Per(1)%mEnd   = 12
+eval_Per(2)%mEnd   = 12
 !> last day    of wanted simulation period
 eval_Per(1)%dEnd   = 31
+eval_Per(2)%dEnd   = 31
 !> switch to control read input frequency of the gridded meteo input,
 !> i.e. precipitation, potential evapotransiration, and temperature\n
 !>      >0: after each <timeStep_model_inputs> days\n
@@ -298,7 +339,8 @@
 !>      -3: yearly\n
 !> if timestep_model_inputs is non-zero, than it has to be non-zero\n
 !> for all basins\n
-time_step_model_inputs(1) = -2
+time_step_model_inputs(1) = 0
+time_step_model_inputs(2) = 0
 /
 
 !******************************************************************************************
@@ -358,13 +400,13 @@
 !>        To increase this number, edit the variable "maxNoSoilHorizons" in the "/src/mhm/mo_mhm_constants.f90" file
 !
 !----------------------------------------------------------------------------------------------------------
-iFlag_soilDB = 1
+iFlag_soilDB = 0
 !
 !> [mm] soil depth down to which organic matter is possible
-tillageDepth = 300
+tillageDepth = 200
 !
 !> No. of soil horizons to be modeled
-nSoilHorizons_mHM = 6
+nSoilHorizons_mHM =2
 !
 ! soil depth information
 !> IF (iFlag_soilDB = 0)
@@ -374,16 +416,8 @@
 !>    Also check your tillage layer depth. It should conform with one of the below specified soil_Depth.
 !
 !> Soil_Horizon   Depth[mm]      ! depth of soil horizons w.r.t. ground surface (positive downwards)
-soil_Depth(1) = 50
-soil_Depth(2) = 150
-soil_Depth(3) = 300
-soil_Depth(4) = 600
-soil_Depth(5) = 1000
-soil_Depth(6) = 2000
-/
-
-
-
+soil_Depth(1) = 200
+/
 
 !******************************************************************************************
 ! LAND COVER
@@ -397,15 +431,29 @@
 !> The land cover scene periods are shared by all catchments.
 !> The names should be equal for all basins. The land cover scnes have to be ordered
 !> chronologically.
-nLcover_scene = 1
+nLcover_scene = 3
 ! indicate period with brackets behind variable
 ! first scene
 !> starting year of land cover scene 1
-LCoverYearStart(1) = 1950
+LCoverYearStart(1) = 1975
 !> ending year of land cover scnene 1
-LCoverYearEnd(1)   = 2014
+LCoverYearEnd(1)   = 1989
 !> name of land cover file for scnene 1
-LCoverfName(1)     = 'lc_2000_3class.asc'
+LCoverfName(1)     = 'lc_1990.asc'
+
+!> starting year of land cover scene 2
+LCoverYearStart(2) = 1990
+!> ending year of land cover scnene 2
+LCoverYearEnd(2)   = 1993
+!> name of land cover file for scnene 2
+LCoverfName(2)     = 'lc_1990.asc'
+
+!> starting year of land cover scene 3
+LCoverYearStart(3) = 1994
+!> ending year of land cover scnene 3
+LCoverYearEnd(3)   = 2004
+!> name of land cover file for scnene 3
+LCoverfName(3)     = 'lc_1990.asc'
 /
 
 !******************************************************************************************
@@ -474,7 +522,7 @@
 !> routing
 !> 0 - deactivated
 !> 1 - Muskingum approach
-processCase(8) = 0
+processCase(8) = 1
 !> baseflow
 !> 1 - recession parameters (not regionalized yet)
 processCase(9) = 1
@@ -496,7 +544,7 @@
 !> Gauges for model evaluation
 !
 !> Total number of gauges (sum of all gauges in all subbains)
-nGaugesTotal = 0
+nGaugesTotal = 2
 !> structure of gauge_id(i,j) & gauge_filename(i,j):
 !> 1st dimension is the number of the subbasin i
 !> 2nd dimension is the number of the gauge j within the subbasin i
@@ -504,11 +552,19 @@
 !
 !> basin 1
 !> number of gauges for subbasin (1)
-NoGauges_basin(1)   = 0
+NoGauges_basin(1)   = 1
 !> in subbasin(1), this is the id of gauge(1)  --> (1,1)
-Gauge_id(1,1)       = 0
+Gauge_id(1,1)       = 398
 !> name of file with timeseries for subbasin(1) at gauge(1) --> (1,1)
-gauge_filename(1,1) = "XXXX.txt"
+gauge_filename(1,1) = "00398.txt"
+!
+!> basin 2
+!> number of gauges for subbasin (2)
+NoGauges_basin(2)       = 1
+!> in subbasin(2), this is the id of gauge(1) --> (2,1)
+Gauge_id(2,1)           = 45
+!> name of file with timeseries for subbasin(2) at gauge(1) --> (2,1)
+Gauge_filename(2,1)     = "45.txt"
 /
 
 &inflow_gauges
@@ -564,10 +620,10 @@
 !> General: \n
 !  -------------------------------------
 !> number of iteration steps by parameterset
-nIterations = 100
+nIterations = 7
 !> seed of random number gemerator (default: -9)
 !> if default: seed is obtained from system clock
-seed = -9
+seed = 1235876
 !  -------------------------------------
 !> DDS specific: \n
 !  -------------------------------------
