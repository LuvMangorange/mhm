
! Emacs: -*- mode: f90 -*-
!1)  First give the timestep for writing gridded model outputs
!    It should be integer and has to be perfectly divisible 
!    by the number of total modeling time steps
!2) Define main outputs of the model as namelist
!   the particular output flag is specified as .TRUE. / .FALSE
!   for writing /not writing the output to a file
! SYNTAX = ".TRUE." or ".FALSE."
&NLoutputResults
!
! switch to control write out frequency of the gridded model outputs below
! >0: after each <timeStep_model_outputs> time steps
!  0: only at end of run
! -1: daily
! -2: monthly
! -3: yearly
timeStep_model_outputs = -1
!
!----------------
! 1. states
!----------------
!
<<<<<<< HEAD
! interceptional storage (L1_inter) [mm]                              -- case  1
outputFlxState(1)=.TRUE.
!
! height of snowpack (L1_snowpack) [mm]                               -- case  2
outputFlxState(2)=.TRUE.
=======
! interceptional storage                      (L1_inter)     [mm]    -- case  1
outputFlxState(1)=.FALSE.
!
! height of snowpack                          (L1_snowpack)  [mm]    -- case  2
outputFlxState(2)=.FALSE.
>>>>>>> 846c80e6
!
! soil water content in the single layers     (L1_soilMoist)         -- case  3
outputFlxState(3)=.TRUE.
!
<<<<<<< HEAD
! volumetric soil moisture in the single layers [mm/mm]               -- case  4
! ( = L1_soilMoist / L1_soilMoistSat )
outputFlxState(4)=.TRUE.
!
! mean volumetric soil moisture averaged over all soil layers [mm/mm] -- case  5
! ( = L1_soilMoist / L1_soilMoistSat )
outputFlxState(5)=.TRUE.
!
! waterdepth in reservoir of sealed areas (L1_sealSTW) [mm]           -- case  6
outputFlxState(6)=.TRUE.
!
! waterdepth in reservoir of unsat. soil zone (L1_unsatSTW) [mm]      -- case  7
outputFlxState(7)=.TRUE.
=======
! volumetric soil moisture in the single 
! layers                                      (L1_soilMoist / L1_soilMoistSat )
!                                                            [mm/mm] -- case  4
!                                             
outputFlxState(4)=.FALSE.
!
! mean volumetric soil moisture averaged 
! over all soil layers                        (L1_soilMoist / L1_soilMoistSat ) 
!                                                            [mm/mm] -- case  5
!                                             
outputFlxState(5)=.FALSE.
!
! waterdepth in reservoir of sealed areas     (L1_sealSTW)   [mm]    -- case  6
outputFlxState(6)=.FALSE.
!
! waterdepth in reservoir of unsat. soil zone (L1_unsatSTW)  [mm]    -- case  7
outputFlxState(7)=.FALSE.
>>>>>>> 846c80e6
!
! waterdepth in reservoir of sat. soil zone   (L1_satSTW)    [mm]    -- case  8
! --> level of GW reservoir
outputFlxState(8)=.TRUE.
!
!----------------
! 2. fluxes
!----------------
!
<<<<<<< HEAD
! potential evapotranspiration PET [mm/T]                             -- case  9
=======
! actual evapotranspiration aET                        [mm/T]         -- case  9
>>>>>>> 846c80e6
outputFlxState(9)=.TRUE. 
!
! actual evapotranspiration aET [mm/T]                                -- case 10
outputFlxState(10)=.TRUE. 
!
<<<<<<< HEAD
! total discharge generated per cell (L1_total_runoff) [mm/T]         -- case 11
outputFlxState(11)=.TRUE.
!
! direct runoff generated per cell   (L1_runoffSeal) [mm/T]           -- case 12
outputFlxState(12)=.TRUE.
!
! fast interflow generated per cell  (L1_fastRunoff) [mm/T]           -- case 13
outputFlxState(13)=.TRUE.
!
! slow interflow generated per cell  (L1_slowRunoff) [mm/T]           -- case 14
outputFlxState(14)=.TRUE.
!
! baseflow generated per cell        (L1_baseflow) [mm/T]             -- case 15
outputFlxState(15)=.TRUE.
!
! groundwater recharge (L1_percol) [mm/T]                             -- case 16
outputFlxState(16)=.TRUE.
=======
! direct runoff generated per cell   (L1_runoffSeal)   [mm/T]         -- case 11
outputFlxState(11)=.FALSE.
!
! fast interflow generated per cell  (L1_fastRunoff)   [mm/T]         -- case 12
outputFlxState(12)=.FALSE.
!
! slow interflow generated per cell  (L1_slowRunoff)   [mm/T]         -- case 13
outputFlxState(13)=.FALSE.
!
! baseflow generated per cell        (L1_baseflow)     [mm/T]         -- case 14
outputFlxState(14)=.FALSE.
!
! groundwater recharge               (L1_percol)       [mm/T]         -- case 15
outputFlxState(15)=.FALSE.
!
! infiltration                       (L1_infilSoil)    [mm/T]         -- case 16
outputFlxState(16)=.FALSE.
>>>>>>> 846c80e6
/
<|MERGE_RESOLUTION|>--- conflicted
+++ resolved
@@ -21,56 +21,31 @@
 ! 1. states
 !----------------
 !
-<<<<<<< HEAD
-! interceptional storage (L1_inter) [mm]                              -- case  1
+! interceptional storage                      (L1_inter)     [mm]    -- case  1
 outputFlxState(1)=.TRUE.
 !
-! height of snowpack (L1_snowpack) [mm]                               -- case  2
+! height of snowpack                          (L1_snowpack)  [mm]    -- case  2
 outputFlxState(2)=.TRUE.
-=======
-! interceptional storage                      (L1_inter)     [mm]    -- case  1
-outputFlxState(1)=.FALSE.
-!
-! height of snowpack                          (L1_snowpack)  [mm]    -- case  2
-outputFlxState(2)=.FALSE.
->>>>>>> 846c80e6
 !
 ! soil water content in the single layers     (L1_soilMoist)         -- case  3
 outputFlxState(3)=.TRUE.
 !
-<<<<<<< HEAD
-! volumetric soil moisture in the single layers [mm/mm]               -- case  4
-! ( = L1_soilMoist / L1_soilMoistSat )
-outputFlxState(4)=.TRUE.
-!
-! mean volumetric soil moisture averaged over all soil layers [mm/mm] -- case  5
-! ( = L1_soilMoist / L1_soilMoistSat )
-outputFlxState(5)=.TRUE.
-!
-! waterdepth in reservoir of sealed areas (L1_sealSTW) [mm]           -- case  6
-outputFlxState(6)=.TRUE.
-!
-! waterdepth in reservoir of unsat. soil zone (L1_unsatSTW) [mm]      -- case  7
-outputFlxState(7)=.TRUE.
-=======
 ! volumetric soil moisture in the single 
 ! layers                                      (L1_soilMoist / L1_soilMoistSat )
 !                                                            [mm/mm] -- case  4
 !                                             
-outputFlxState(4)=.FALSE.
+outputFlxState(4)=.TRUE.
 !
 ! mean volumetric soil moisture averaged 
 ! over all soil layers                        (L1_soilMoist / L1_soilMoistSat ) 
 !                                                            [mm/mm] -- case  5
-!                                             
-outputFlxState(5)=.FALSE.
+outputFlxState(5)=.TRUE.
 !
 ! waterdepth in reservoir of sealed areas     (L1_sealSTW)   [mm]    -- case  6
-outputFlxState(6)=.FALSE.
+outputFlxState(6)=.TRUE.
 !
 ! waterdepth in reservoir of unsat. soil zone (L1_unsatSTW)  [mm]    -- case  7
-outputFlxState(7)=.FALSE.
->>>>>>> 846c80e6
+outputFlxState(7)=.TRUE.
 !
 ! waterdepth in reservoir of sat. soil zone   (L1_satSTW)    [mm]    -- case  8
 ! --> level of GW reservoir
@@ -80,51 +55,30 @@
 ! 2. fluxes
 !----------------
 !
-<<<<<<< HEAD
 ! potential evapotranspiration PET [mm/T]                             -- case  9
-=======
-! actual evapotranspiration aET                        [mm/T]         -- case  9
->>>>>>> 846c80e6
 outputFlxState(9)=.TRUE. 
 !
 ! actual evapotranspiration aET [mm/T]                                -- case 10
 outputFlxState(10)=.TRUE. 
 !
-<<<<<<< HEAD
 ! total discharge generated per cell (L1_total_runoff) [mm/T]         -- case 11
 outputFlxState(11)=.TRUE.
 !
-! direct runoff generated per cell   (L1_runoffSeal) [mm/T]           -- case 12
+! direct runoff generated per cell   (L1_runoffSeal)   [mm/T]         -- case 12
 outputFlxState(12)=.TRUE.
 !
-! fast interflow generated per cell  (L1_fastRunoff) [mm/T]           -- case 13
+! fast interflow generated per cell  (L1_fastRunoff)   [mm/T]         -- case 13
 outputFlxState(13)=.TRUE.
 !
-! slow interflow generated per cell  (L1_slowRunoff) [mm/T]           -- case 14
+! slow interflow generated per cell  (L1_slowRunoff)   [mm/T]         -- case 14
 outputFlxState(14)=.TRUE.
 !
-! baseflow generated per cell        (L1_baseflow) [mm/T]             -- case 15
+! baseflow generated per cell        (L1_baseflow)     [mm/T]         -- case 15
 outputFlxState(15)=.TRUE.
 !
-! groundwater recharge (L1_percol) [mm/T]                             -- case 16
+! groundwater recharge               (L1_percol)       [mm/T]         -- case 16
 outputFlxState(16)=.TRUE.
-=======
-! direct runoff generated per cell   (L1_runoffSeal)   [mm/T]         -- case 11
-outputFlxState(11)=.FALSE.
 !
-! fast interflow generated per cell  (L1_fastRunoff)   [mm/T]         -- case 12
-outputFlxState(12)=.FALSE.
-!
-! slow interflow generated per cell  (L1_slowRunoff)   [mm/T]         -- case 13
-outputFlxState(13)=.FALSE.
-!
-! baseflow generated per cell        (L1_baseflow)     [mm/T]         -- case 14
-outputFlxState(14)=.FALSE.
-!
-! groundwater recharge               (L1_percol)       [mm/T]         -- case 15
-outputFlxState(15)=.FALSE.
-!
-! infiltration                       (L1_infilSoil)    [mm/T]         -- case 16
-outputFlxState(16)=.FALSE.
->>>>>>> 846c80e6
+! infiltration                       (L1_infilSoil)    [mm/T]         -- case 17
+outputFlxState(17)=.FALSE.
 /
