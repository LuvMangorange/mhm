!> \file mo_mhm_eval.f90

!> \brief Runs mhm with a specific parameter set and returns required variables, e.g. runoff.

!> \details  Runs mhm with a specific parameter set and returns required variables, e.g. runoff.

!> \authors Juliane Mai, Rohini Kumar
!> \date Feb 2013

MODULE mo_mhm_eval

  USE mo_kind, ONLY: i4, dp

  IMPLICIT NONE

  PRIVATE

  PUBLIC :: mhm_eval               

  ! ------------------------------------------------------------------

CONTAINS

  ! ------------------------------------------------------------------

  !      NAME
  !          mhm_eval

  !>        \brief Runs mhm with a specific parameter set and returns required variables, e.g. runoff.

  !>        \details Runs mhm with a specific parameter set and returns required variables, e.g. runoff.

  !     INTENT(IN)
  !>       \param[in] "real(dp), dimension(:)    :: parameterset" 
  !>          a set of global parameter (gamma) to run mHM, DIMENSION [no. of global_Parameters]

  !     INTENT(INOUT)
  !         None

  !     INTENT(OUT)
  !         None

  !     INTENT(IN), OPTIONAL
  !         None

  !     INTENT(INOUT), OPTIONAL
  !         None

  !     INTENT(OUT), OPTIONAL
  !>        \param[out] "real(dp), dimension(:,:), optional  :: runoff" 
  !>           returns runoff time series, DIMENSION [nTimeSteps, nGaugesTotal]

  !     RETURN
  !         None

  !     RESTRICTIONS
  !

  !     EXAMPLE
  !        

  !     LITERATURE

  !     HISTORY
  !>        \author Juliane Mai, Rohini Kumar
  !>        \date Feb 2013
  !         Modified, R. Kumar,             Jun 2013 - restart_flag_states_read is passed to mhm call
  !                                                    for the soil moisture initalisation 
  !                   R. Kumar,             Jun 2013 - frac_sealed_city_area is added
  !                   R. Kumar & S. Thober, Aug 2013 - code change to incorporate output timestep
  !                                                    during writing of the netcdf file
  !                   R. Kumar,             Aug 2013 - added iFlag_LAI_data_format to handle LAI options,
  !                                                    and changed within the code made accordingly
  !                   R. Kumar, J. Mai,     Sep 2013 - Splitting allocation and initialization of arrays
  !                   R. Kumar              Nov 2013 - update intent variables in documentation
  !                   L. Samaniego,         Nov 2013 - relational statements == to .eq., etc.
<<<<<<< HEAD
  !                   M. Zink,              Feb 2014 - added PET calculation: Hargreaves-Samani (Process 5)
=======
  !                   Matthias Zink,        Mar 2014 - added inflow from upstream areas
>>>>>>> 0937f119

  SUBROUTINE mhm_eval(parameterset, runoff)

    use mo_julian,              only : caldat, julday
    use mo_init_states,         only : get_basin_info
    use mo_message,             only : message
    use mo_write_fluxes_states, only : WriteFluxStateInit, &
         WriteFluxState, CloseFluxState_file
    use mo_global_variables,    only : timeStep_model_outputs, outputFlxState  ! definition which output to write
    use mo_write_ascii,         only : write_daily_obs_sim_discharge
    use mo_mhm_constants,       only : nodata_dp
    use mo_mhm,                 only : mhm
    use mo_init_states,         only : variables_default_init   ! default initalization of variables
    use mo_restart,             only : read_restart_states      ! read initial values of variables
    use mo_global_variables,    only : &
         restart_flag_states_read, fracSealed_CityArea,      &
         timeStep, nBasins, basin, simPer,                   & 
         nGaugesTotal,                                       &
         processMatrix, c2TSTu, HorizonDepth_mHM,            & 
         nSoilHorizons_mHM, NTSTEPDAY, timeStep,             & 
         LCyearId, LAIUnitList, LAILUT,                      & 
         GeoUnitList, GeoUnitKar, soilDB,                    &
         L0_Id, L0_soilId,                                   & 
         L0_LCover, L0_asp, L0_LCover_LAI, L0_geoUnit,       &
         L0_areaCell,L0_floodPlain,                          &        
         soilDB, L1_areaCell, L1_nTCells_L0, L1_L11_Id,      & 
         L0_slope_emp,                                       &
         L1_upBound_L0, L1_downBound_L0, L1_leftBound_L0,    & 
         L1_rightBound_L0, latitude,                         &
         L11_netPerm, L11_fromN, L11_toN,                    & 
         L11_length, L11_slope, evap_coeff, fday_prec,       & 
         fnight_prec, fday_pet, fnight_pet, fday_temp,       & 
         fnight_temp, L1_pet, L1_tmin, L1_tmax, L1_netrad,   &
         L1_pre, L1_temp , L1_fForest,                       & 
         L1_fPerm, L1_fSealed, L11_FracFPimp,                & 
         L11_aFloodPlain, L1_inter,                          & 
         L1_snowPack, L1_sealSTW, L1_soilMoist, L1_unsatSTW, & 
         L1_satSTW, L1_aETSoil, L1_aETCanopy, L1_aETSealed,  & 
         L1_baseflow, L1_infilSoil, L1_fastRunoff, L1_melt,  & 
         L1_percol, L1_preEffect, L1_rain, L1_runoffSeal,    & 
         L1_slowRunoff, L1_snow, L1_Throughfall,             & 
         L1_total_runoff, L11_Qmod, L11_qOUT, L11_qTIN,      & 
         L11_qTR, L1_alpha, L1_degDayInc, L1_degDayMax,      & 
         L1_degDayNoPre, L1_degDay, L1_fAsp, L1_fRoots,      & 
         L1_maxInter, L1_karstLoss, L1_kfastFlow,            & 
         L1_kSlowFlow, L1_kBaseFlow, L1_kPerco,              & 
         L1_soilMoistFC, L1_soilMoistSat, L1_soilMoistExp,   & 
         L1_tempThresh, L1_unsatThresh, L1_sealedThresh,     & 
         L1_wiltingPoint, L11_C1, L11_C2,                    &
         warmingDays, evalPer, gauge, InflowGauge,           &  
         optimize,  nMeasPerDay,                             &
         iFlag_LAI_data_format, L0_daily_LAI,                &   ! flag on how LAI data has to be read
         dirRestartIn                                            ! restart directory location

    implicit none

    real(dp), dimension(:),                          intent(in)  :: parameterset
    real(dp), dimension(:,:), allocatable, optional, intent(out) :: runoff       ! dim1=time dim2=gauge

    ! FOR WRITING GRIDDED STATES AND FLUXES 
    integer(i4)                               :: hh                  ! Counter
    integer(i4)                               :: ncid                ! netcdf fileID
    integer(i4)                               :: tIndex_out          ! for writing netcdf file
    ! States L1
    real(dp), dimension(:),   allocatable     :: L1_inter_out        ! Interception
    real(dp), dimension(:),   allocatable     :: L1_snowPack_out     ! Snowpack
    real(dp), dimension(:,:), allocatable     :: L1_soilMoist_out    ! Soil moisture of each horizon
    real(dp), dimension(:),   allocatable     :: L1_sealSTW_out      ! Retention storage of impervious areas
    real(dp), dimension(:),   allocatable     :: L1_unsatSTW_out     ! Upper soil storage
    real(dp), dimension(:),   allocatable     :: L1_satSTW_out       ! Groundwater storage
    ! Fluxes L1
    real(dp), dimension(:),   allocatable     :: L1_pet_out          ! potential evapotranpiration (PET)
    real(dp), dimension(:,:), allocatable     :: L1_aETSoil_out      ! actual ET of each horizon
    real(dp), dimension(:),   allocatable     :: L1_aETCanopy_out    ! Real evaporation intensity from canopy
    real(dp), dimension(:),   allocatable     :: L1_aETSealed_out    ! Actual ET from free-water surfaces
    real(dp), dimension(:),   allocatable     :: L1_total_runoff_out ! Generated runoff
    real(dp), dimension(:),   allocatable     :: L1_runoffSeal_out   ! Direct runoff from impervious areas
    real(dp), dimension(:),   allocatable     :: L1_fastRunoff_out   ! Fast runoff component
    real(dp), dimension(:),   allocatable     :: L1_slowRunoff_out   ! Slow runoff component
    real(dp), dimension(:),   allocatable     :: L1_baseflow_out     ! Baseflow
    real(dp), dimension(:),   allocatable     :: L1_percol_out       ! Percolation

    ! local variables
    integer(i4)                               :: nTimeSteps
    integer(i4)                               :: ii, tt, gg, ll   ! Counters
    integer(i4)                               :: nCells 
    integer(i4)                               :: nNodes
    integer(i4)                               :: s0, e0
    integer(i4)                               :: s1, e1
<<<<<<< HEAD
    ! process case dependent length specefiers of vectors to pass to mHM
    integer(i4), dimension(4)                 :: iMeteo_p5        ! meteolrological time step for process 5 (PET)
    integer(i4), dimension(4)                 :: s_p5, e_p5       ! process 5: start and end index of vectors
    !                                                             ! index 1: pet
    !                                                             ! index 2: tmin
    !                                                             ! index 3: tmax
    !                                                             ! index 4: netrad
    integer(i4)                               :: s11, e11         ! process 8: start and end index of vectors (on or off)
=======
    integer(i4)                               :: s11, e11
    integer(i4)                               :: s110, e110
>>>>>>> 0937f119
    logical, dimension(:,:), allocatable      :: mask0, mask1
    integer(i4)                               :: nrows, ncols
    integer(i4)                               :: day, month, year, hour
    integer(i4)                               :: iMeteoTS
    integer(i4)                               :: iGridLAI_TS
    integer(i4)                               :: yId
    real(dp)                                  :: newTime
    integer(i4)                               :: year_counter     ! for yearly output
    integer(i4)                               :: average_counter  ! for averaging output
    real(dp)                                  :: multiplier       ! for averaging output
    logical                                   :: writeout         ! if true write out netcdf files
    integer(i4)                               :: writeout_counter ! write out time step

    ! for discharge timeseries
    integer(i4)                               :: iday, iS, iE
    real(dp), dimension(:,:), allocatable     :: d_Qmod

    ! LAI options
    integer(i4)                               :: day_counter
    integer(i4)                               :: month_counter
    real(dp), dimension(:), allocatable       :: LAI            ! local variable for leaf area index

    !----------------------------------------------------------
    ! estimate total modeling timesteps including warming days
    !----------------------------------------------------------
    nTimeSteps = ( simPer%julEnd - simPer%julStart + 1 ) * NTSTEPDAY

    !----------------------------------------------------------
    ! Check optionals and initialize
    !----------------------------------------------------------
    if ( present(runoff) ) then
       if ( processMatrix(8, 1) .eq. 0 ) then
          call message("ERROR: runoff can not be produced, since routing process is off in Process Matrix")
          stop
       else 
          allocate( runoff(nTimeSteps, nGaugesTotal) )
          runoff = nodata_dp
       end if
    else 
       if ( processMatrix(8,1) .gt. 0 ) then
          call message("ERROR: runoff can not be produced, since runoff variable is not present")
          stop
       end if
    end if
    ! add other optionals...


    !-------------------------------------------------------------------
    ! Initalize State variables either to the default value or 
    ! from the restrat_files.
    ! All variables to be initalized had been allocated to the required 
    ! space before this point (see, mo_startup: initialise)
    !-------------------------------------------------------------------
    if (.NOT. restart_flag_states_read ) then
       ! as default values, 
       ! all cells for all modeled basins are simultenously initalized ONLY ONCE
       call variables_default_init()
    else 
       ! read from restart files, basin wise ...
       do ii = 1, nBasins
          call read_restart_states(ii, dirRestartIn(ii) )
       end do
    end if


    !----------------------------------------
    ! loop over basins
    !----------------------------------------
    do ii = 1, nBasins

       ! reinitialize time counter for LCover and MPR
       ! -0.5 is due to the fact that dec2date routine 
       !   changes the day at 12:00 in NOON
       ! Whereas mHM needs day change at 00:00 h
       newTime = real(simPer%julStart,dp)
       yId     = 0

       ! get basin information
       call get_basin_info ( ii,  0, nrows, ncols,                iStart=s0,  iEnd=e0, mask=mask0 ) 
       call get_basin_info ( ii,110, nrows, ncols,                iStart=s110,iEnd=e110 ) 
       call get_basin_info ( ii,  1, nrows, ncols, ncells=nCells, iStart=s1,  iEnd=e1, mask=mask1 ) 

       ! preapare vector length specifications depending on the process case
       !
       ! process 5 - PET
       select case (processMatrix(5,1))
       case(0) ! PET is input
          print*, 'PET: Input' ! MZMZMZ
          !      (/pet, tmax, tmin, netrad/)
          s_p5 = (/s1,  1,  1, 1/)
          e_p5 = (/e1,  1,  1, 1/)
       case(1) ! HarSam
          print*, 'PET: HarSam' ! MZMZMZ
          s_p5 = (/s1, s1, s1, 1/)
          e_p5 = (/e1, e1, e1, 1/)
       case(2) ! PrieTay
          print*, 'PET: PrieTay' ! MZMZMZ
          s_p5 = (/s1,  1,  1, s1/)
          e_p5 = (/e1,  1,  1, e1/)
       end select

       ! process 8 - routing process (on or off)
       if( processMatrix(8, 1) .eq. 0 ) then
          s11 = 1
          e11 = 1
          nNodes = 1
       else
          call get_basin_info ( ii, 11, nrows, ncols, ncells=nNodes, iStart=s11, iEnd=e11 ) 
       end if

       ! allocate space for local LAI grid
       allocate( LAI(s0:e0) )
       LAI(:) = nodata_dp

       ! Loop over time
       average_counter  = 0
       writeout_counter = 0
       hour = -timestep
       do tt = 1, nTimeSteps

          hour = mod(hour+timestep, 24)

          ! year needed to be passed to mHM call, e.g., yearly LC scene
          ! month needed for LAI process
          call caldat(int(newTime), yy=year, mm=month, dd=day)

          ! time step for meteorological variable (daily values)
          iMeteoTS    = ceiling( real(tt,dp) / real(NTSTEPDAY,dp) )
          ! 
          ! customize iMeteoTS for process 5 - PET
          select case (processMatrix(5,1))
          case(0) ! PET is input
             iMeteo_p5 = (/iMeteoTS,        1,        1,        1/)
          case(1) ! HarSam
             iMeteo_p5 = (/iMeteoTS, iMeteoTS, iMeteoTS,        1/)
          case(2) ! PrieTay
             iMeteo_p5 = (/iMeteoTS,        1,        1, iMeteoTS/)
          end select
          !print*, 'iMeteoTS', iMeteoTS
             
          ! time step for gridded LAI data (daily values)
          iGridLAI_TS = iMeteoTS ! ceiling( real(tt,dp) / real(NTSTEPDAY,dp) )

          !--------------------------------------------------------------------
          ! call LAI function to get LAI fields for this timestep and basin
          !--------------------------------------------------------------------
          ! initalise counters
          if ( tt .EQ. 1 ) then
             day_counter   = day
             month_counter = month
             year_counter  = year
          end if
          ! 
          SELECT CASE(iFlag_LAI_data_format)
          CASE(0)
             ! create gridded fields of LAI using long term monthly mean LAI values
             ! and the corresponding LC file 
             ! update LAI --> for 1st timestep and when month changes
             if( (tt .EQ. 1) .OR. (month_counter .NE. month) ) then
                do ll = 1, size(LAIUnitList)
                   where( L0_LCover_LAI(s0:e0) .EQ. LAIUnitList(ll) ) LAI(:) = LAILUT(ll, month)
                end do
             end if
             !              
          CASE(1)
             ! create gridded fields of LAI using daily LAI values
             if( (tt .EQ. 1) .OR. (day_counter .NE. day) ) LAI(:) = L0_daily_LAI(s0:e0, iGridLAI_TS)
          END SELECT
          !print*, 'timing: ', year, month, day, hour, day_counter, tt
          !
          ! -------------------------------------------------------------------------
          ! ARGUMENT LIST KEY FOR mHM
          ! -------------------------------------------------------------------------
          !  C    CONFIGURATION
          !  F    FORCING DATA L2
          !  Q    INFLOW FROM UPSTREAM AREAS
          !  L0   MORPHOLOGIC DATA L0
          !  L1   MORPHOLOGIC DATA L1
          !  L11  MORPHOLOGIC DATA L11
          !  P    GLOBAL PARAMETERS
          !  E    EFFECTIVE PARAMETER FIELDS (L1, L11 levels)
          !  S    STATE VARIABLES L1
          !  X    FLUXES (L1, L11 levels)
          ! --------------------------------------------------------------------------
          call mhm(restart_flag_states_read, fracSealed_cityArea,                           & ! IN C
               iFlag_LAI_data_format, month_counter, day_counter,                           & ! IN C          
               tt, newTime-0.5_dp, processMatrix, c2TSTu, HorizonDepth_mHM,                 & ! IN C
               nCells, nNodes, nSoilHorizons_mHM, real(NTSTEPDAY,dp), timeStep, mask0,      & ! IN C 
               basin%nInflowGauges(ii), basin%InflowGaugeIndexList(ii,:),                   & ! IN C
               basin%InflowGaugeNodeList(ii,:),                                             & ! IN C
               parameterset,                                                                & ! IN P
               LCyearId(year), GeoUnitList, GeoUnitKar,                                     & ! IN L0
               L0_slope_emp(s0:e0), L0_Id(s0:e0), L0_soilId(s0:e0),                         & ! IN L0
               L0_LCover(s0:e0, LCyearId(year)), L0_asp(s0:e0), LAI(s0:e0),                 & ! IN L0
               L0_geoUnit(s0:e0), L0_areaCell(s0:e0),L0_floodPlain(s110:e110),              & ! IN L0
               soilDB%is_present, soilDB%nHorizons, soilDB%nTillHorizons,                   & ! IN L0
               soilDB%sand, soilDB%clay, soilDB%DbM, soilDB%Wd, soilDB%RZdepth,             & ! IN L0
               L1_areaCell(s1:e1), L1_nTCells_L0(s1:e1),  L1_L11_Id(s1:e1),                 & ! IN L1
               L1_upBound_L0(s1:e1), L1_downBound_L0(s1:e1),                                & ! IN L1
               L1_leftBound_L0(s1:e1), L1_rightBound_L0(s1:e1), latitude(s_p5(1):e_p5(1)),  & ! IN L1
               L11_netPerm(s11:e11), L11_fromN(s11:e11), L11_toN(s11:e11),                  & ! IN L11
               L11_length(s11:e11), L11_slope(s11:e11),                                     & ! IN L11
               evap_coeff, fday_prec, fnight_prec, fday_pet, fnight_pet,                    & ! IN F
               fday_temp, fnight_temp,                                                      & ! IN F
<<<<<<< HEAD
               L1_pet (s_p5(1):e_p5(1),                                                     & ! INOUT F
               iMeteo_p5(1)), L1_tmin(s_p5(2):e_p5(2),iMeteo_p5(2)),                        & ! IN F
               L1_tmax(s_p5(3):e_p5(3),iMeteo_p5(3)),                                       & ! IN F
               L1_netrad(s_p5(4):e_p5(4),iMeteo_p5(4)),                                     & ! IN F
               L1_pre(s1:e1,iMeteoTS), L1_temp(s1:e1,iMeteoTS),                             & ! IN F
=======
               L1_pet(s1:e1,iMeteoTS), L1_pre(s1:e1,iMeteoTS), L1_temp(s1:e1,iMeteoTS),     & ! IN F
               InflowGauge%Q(iMeteoTS,:),                                                   & ! IN Q
>>>>>>> 0937f119
               yId,                                                                         & ! INOUT C
               L1_fForest(s1:e1), L1_fPerm(s1:e1),  L1_fSealed(s1:e1),                      & ! INOUT L1 
               L11_FracFPimp(s11:e11), L11_aFloodPlain(s11:e11),                            & ! INOUT L11
               L1_inter(s1:e1), L1_snowPack(s1:e1), L1_sealSTW(s1:e1),                      & ! INOUT S 
               L1_soilMoist(s1:e1,:), L1_unsatSTW(s1:e1), L1_satSTW(s1:e1),                 & ! INOUT S 
               L1_aETSoil(s1:e1,:), L1_aETCanopy(s1:e1), L1_aETSealed(s1:e1),               & ! INOUT X
               L1_baseflow(s1:e1), L1_infilSoil(s1:e1,:), L1_fastRunoff(s1:e1),             & ! INOUT X
               L1_melt(s1:e1), L1_percol(s1:e1), L1_preEffect(s1:e1), L1_rain(s1:e1),       & ! INOUT X
               L1_runoffSeal(s1:e1), L1_slowRunoff(s1:e1), L1_snow(s1:e1),                  & ! INOUT X
               L1_Throughfall(s1:e1), L1_total_runoff(s1:e1),                               & ! INOUT X
               L11_Qmod(s11:e11), L11_qOUT(s11:e11),L11_qTIN(s11:e11,:),L11_qTR(s11:e11,:), & ! INOUT X11
               L1_alpha(s1:e1), L1_degDayInc(s1:e1), L1_degDayMax(s1:e1),                   & ! INOUT E1
               L1_degDayNoPre(s1:e1), L1_degDay(s1:e1), L1_fAsp(s1:e1), L1_fRoots(s1:e1,:), & ! INOUT E1
               L1_maxInter(s1:e1), L1_karstLoss(s1:e1),  L1_kFastFlow(s1:e1),               & ! INOUT E1
               L1_kSlowFlow(s1:e1), L1_kBaseFlow(s1:e1), L1_kPerco(s1:e1),                  & ! INOUT E1
               L1_soilMoistFC(s1:e1,:), L1_soilMoistSat(s1:e1,:), L1_soilMoistExp(s1:e1,:), & ! INOUT E1
               L1_tempThresh(s1:e1), L1_unsatThresh(s1:e1), L1_sealedThresh(s1:e1),         & ! INOUT E1
               L1_wiltingPoint(s1:e1,:),                                                    & ! INOUT E1
               L11_C1(s11:e11), L11_C2(s11:e11)                                             ) ! INOUT E11

          ! update the counters
          if (day_counter   .NE. day  ) day_counter   = day
          if (month_counter .NE. month) month_counter = month
          if (year_counter  .NE. year)  year_counter  = year

          ! increment of timestep
          newTime = julday(day,month,year) + real(hour+timestep,dp)/24._dp
          call caldat(int(newTime), yy=year, mm=month, dd=day)

          if (.not. optimize) then

             ! output only for evaluation period
             tIndex_out = (tt-warmingDays*NTSTEPDAY) ! tt if write out of warming period

             if ((any(outputFlxState)) .and. (tIndex_out .gt. 0_i4)) then

                average_counter = average_counter + 1

                ! check the compatibility of timeStep_model_outputs and also initialize NetCDF variables
                if ( tIndex_out .EQ. 1 ) then

                   ! initalize
                   call WriteFluxStateInit(ii, ncid, timeStep_model_outputs, &
                                ! States L1
                        L1_inter_out           , & ! Interception
                        L1_snowPack_out        , & ! Snowpack
                        L1_soilMoist_out       , & ! Soil moisture of each horizon
                        L1_sealSTW_out         , & ! Retention storage of impervious areas
                        L1_unsatSTW_out        , & ! Upper soil storage
                        L1_satSTW_out          , & ! Groundwater storage
                                ! Fluxes L1
                        L1_pet_out             , & ! potential evapotranspiration (PET)
                        L1_aETSoil_out         , & ! actual ET
                        L1_aETCanopy_out       , & ! Real evaporation intensity from canopy
                        L1_aETSealed_out       , & ! Actual ET from free-water surfaces
                        L1_total_runoff_out    , & ! Generated runoff
                        L1_runoffSeal_out      , & ! Direct runoff from impervious areas
                        L1_fastRunoff_out      , & ! Fast runoff component
                        L1_slowRunoff_out      , & ! Slow runoff component
                        L1_baseflow_out        , & ! Baseflow
                        L1_percol_out            ) ! Percolation


                end if ! <- tIndex_out CONDITION

                ! PREPARE FIELDS ON REQUIRED OUTPUT TIME STEP

                ! States L1 --> AVERAGE
                if (outputFlxState(1) ) L1_inter_out    (:)   = L1_inter_out    (:)   + L1_inter    (s1:e1)
                if (outputFlxState(2) ) L1_snowPack_out (:)   = L1_snowPack_out (:)   + L1_snowPack (s1:e1)
                if (outputFlxState(3) .OR. &
                     outputFlxState(4) .OR. &
                     outputFlxState(5) ) L1_soilMoist_out(:,:) = L1_soilMoist_out(:,:) + L1_soilMoist(s1:e1,:)
                if (outputFlxState(6) ) L1_sealSTW_out  (:)   = L1_sealSTW_out  (:)   + L1_sealSTW  (s1:e1)
                if (outputFlxState(7) ) L1_unsatSTW_out (:)   = L1_unsatSTW_out (:)   + L1_unsatSTW (s1:e1)
                if (outputFlxState(8) ) L1_satSTW_out   (:)   = L1_satSTW_out   (:)   + L1_satSTW   (s1:e1)

                ! Fluxes L1  --> AGGREGATED
                if (outputFlxState(9) ) &
                     L1_pet_out(:)          = L1_pet(s1:e1, iMeteoTS)         !+ L1_pet_out(:)
                if (outputFlxState(10)      ) then
                   do hh = 1, nSoilHorizons_mHM
                      L1_aETSoil_out(:,hh)  = L1_aETSoil_out(:,hh) + L1_aETSoil(s1:e1,hh)*(1.0_dp - L1_fSealed(s1:e1))
                   end do
                end if
                if (outputFlxState(10) ) &
                     L1_aETCanopy_out(:)    = L1_aETCanopy_out(:)    + L1_aETCanopy(s1:e1)
                if (outputFlxState(10) ) &
                     L1_aETSealed_out(:)    = L1_aETSealed_out(:)    + L1_aETSealed(s1:e1)*L1_fSealed(s1:e1)
                if (outputFlxState(11)) &
                     L1_total_runoff_out(:) = L1_total_runoff_out(:) + L1_total_runoff(s1:e1)
                if (outputFlxState(12)) &
                     L1_runoffSeal_out(:)   = L1_runoffSeal_out(:)   + L1_runoffSeal(s1:e1)*L1_fSealed(s1:e1)
                if (outputFlxState(13)) &
                     L1_fastRunoff_out(:)   = L1_fastRunoff_out(:)   + L1_fastRunoff(s1:e1)*(1.0_dp - L1_fSealed(s1:e1))
                if (outputFlxState(14)) &
                     L1_slowRunoff_out(:)   = L1_slowRunoff_out(:)   + L1_slowRunoff(s1:e1)*(1.0_dp - L1_fSealed(s1:e1))
                if (outputFlxState(15)) &
                     L1_baseflow_out(:)     = L1_baseflow_out(:)     + L1_baseflow(s1:e1)*(1.0_dp - L1_fSealed(s1:e1))
                if (outputFlxState(16)) &
                     L1_percol_out(:)       = L1_percol_out(:)       + L1_percol(s1:e1)*(1.0_dp - L1_fSealed(s1:e1))

                ! write data
                writeout = .false.
                if (timeStep_model_outputs .gt. 0) then
                   if ((mod(tIndex_out, timeStep_model_outputs) .eq. 0) .or. (tt .eq. nTimeSteps)) writeout = .true.
                else
                   select case(timeStep_model_outputs)
                   case(0) ! only at last time step
                      if (tt .eq. nTimeSteps) writeout = .true.
                   case(-1) ! daily
                      if (((tIndex_out .gt. 1) .and. (day_counter .ne. day)) .or. (tt .eq. nTimeSteps))     writeout = .true.
                   case(-2) ! monthly
                      if (((tIndex_out .gt. 1) .and. (month_counter .ne. month)) .or. (tt .eq. nTimeSteps)) writeout = .true.
                   case(-3) ! yearly
                      if (((tIndex_out .gt. 1) .and. (year_counter .ne. year)) .or. (tt .eq. nTimeSteps))   writeout = .true.
                   case default ! no output at all
                      continue
                   end select
                endif

                if (writeout) then
                   ! Average States
                   multiplier = 1.0_dp/real(average_counter,dp)
                   if (outputFlxState(1)) L1_inter_out(:)    = L1_inter_out(:) * multiplier
                   if (outputFlxState(2)) L1_snowPack_out(:) = L1_snowPack_out(:) * multiplier
                   if (outputFlxState(3) .OR. outputFlxState(4) .OR. outputFlxState(5)) &
                        L1_soilMoist_out(:,:) = L1_soilMoist_out(:,:) * multiplier
                   if (outputFlxState(6)) L1_sealSTW_out(:)  = L1_sealSTW_out(:) * multiplier
                   if (outputFlxState(7)) L1_unsatSTW_out(:) = L1_unsatSTW_out(:) * multiplier
                   if (outputFlxState(8)) L1_satSTW_out(:)   = L1_satSTW_out(:) * multiplier

                   average_counter = 0

                   ! Write netcdf file
                   writeout_counter = writeout_counter + 1
                   call WriteFluxState(tIndex_out*timestep-1, writeout_counter, ncid, ii, mask1, &
                        ! States L1
                        L1_inter_out           , & ! Interception
                        L1_snowPack_out        , & ! Snowpack
                        L1_soilMoist_out       , & ! Soil moisture of each horizon
                        L1_sealSTW_out         , & ! Retention storage of impervious areas
                        L1_unsatSTW_out        , & ! Upper soil storage
                        L1_satSTW_out          , & ! Groundwater storage
                        ! Fluxes L1
                        L1_pet_out             , & ! potential evapotranspiration (PET)
                        L1_aETSoil_out         , & ! actual ET
                        L1_aETCanopy_out       , & ! Real evaporation intensity from canopy
                        L1_aETSealed_out       , & ! Actual ET from free-water surfaces
                        L1_total_runoff_out    , & ! Generated runoff
                        L1_runoffSeal_out      , & ! Direct runoff from impervious areas
                        L1_fastRunoff_out      , & ! Fast runoff component
                        L1_slowRunoff_out      , & ! Slow runoff component
                        L1_baseflow_out        , & ! Baseflow
                        L1_percol_out          , & ! Percolation
                        L1_soilMoistSat(s1:e1,:) ) ! Saturation soil moisture for each horizon [mm]

                   ! set variables to zero
                   ! States L1
                   if (outputFlxState(1)  ) L1_inter_out       (:) = 0.0_dp       
                   if (outputFlxState(2)  ) L1_snowPack_out    (:) = 0.0_dp      
                   if( outputFlxState(3) .OR. &
                        outputFlxState(4) .OR. &
                        outputFlxState(5)  ) L1_soilMoist_out(:,:) = 0.0_dp       
                   if (outputFlxState(6)  ) L1_sealSTW_out     (:) = 0.0_dp      
                   if (outputFlxState(7)  ) L1_unsatSTW_out    (:) = 0.0_dp      
                   if (outputFlxState(8)  ) L1_satSTW_out      (:) = 0.0_dp      
                   ! Fluxes L1
                   if (outputFlxState(9)  ) L1_pet_out         (:) = 0.0_dp     
                   if (outputFlxState(10) ) L1_aETSoil_out   (:,:) = 0.0_dp     
                   if (outputFlxState(10) ) L1_aETCanopy_out   (:) = 0.0_dp    
                   if (outputFlxState(10) ) L1_aETSealed_out   (:) = 0.0_dp    
                   if (outputFlxState(11) ) L1_total_runoff_out(:) = 0.0_dp   
                   if (outputFlxState(12) ) L1_runoffSeal_out  (:) = 0.0_dp   
                   if (outputFlxState(13) ) L1_fastRunoff_out  (:) = 0.0_dp   
                   if (outputFlxState(14) ) L1_slowRunoff_out  (:) = 0.0_dp   
                   if (outputFlxState(15) ) L1_baseflow_out    (:) = 0.0_dp   
                   if (outputFlxState(16) ) L1_percol_out      (:) = 0.0_dp   
                end if
                !    
                ! close file and deallocate variables
                if( tt .eq. nTimeSteps ) then
                   call CloseFluxState_file(ii, ncid)
                   ! States L1
                   if (outputFlxState(1)  ) deallocate( L1_inter_out       )         
                   if (outputFlxState(2)  ) deallocate( L1_snowPack_out    )        
                   if( outputFlxState(3) .OR. &
                       outputFlxState(4) .OR. &
                       outputFlxState(5)  ) deallocate( L1_soilMoist_out   )  
                   if (outputFlxState(6)  ) deallocate( L1_sealSTW_out     )        
                   if (outputFlxState(7)  ) deallocate( L1_unsatSTW_out    )        
                   if (outputFlxState(8)  ) deallocate( L1_satSTW_out      )        
                   ! Fluxes L1
                   if (outputFlxState(9)   ) deallocate( L1_pet_out        )    
                   if (outputFlxState(10)  ) deallocate( L1_aETSoil_out    )    
                   if (outputFlxState(10)  ) deallocate( L1_aETCanopy_out  )   
                   if (outputFlxState(10)  ) deallocate( L1_aETSealed_out  )   
                   if (outputFlxState(11) ) deallocate( L1_total_runoff_out)  
                   if (outputFlxState(12) ) deallocate( L1_runoffSeal_out  )  
                   if (outputFlxState(13) ) deallocate( L1_fastRunoff_out  )  
                   if (outputFlxState(14) ) deallocate( L1_slowRunoff_out  )  
                   if (outputFlxState(15) ) deallocate( L1_baseflow_out    )  
                   if (outputFlxState(16) ) deallocate( L1_percol_out      )  
                   !
                end if
                !
             end if
          end if

          !----------------------------------------------------------------------
          ! FOR STORING the optional arguments
          ! 
          ! FOR RUNOFF
          ! NOTE:: Node ID for a given gauging station is stored at gaugeindex's
          !        index in runoff. In consequence the gauges in runoff are 
          !        ordered corresponing to gauge%Q(:,:)
          !----------------------------------------------------------------------
          if( present(runoff) ) then
             do gg = 1, basin%nGauges(ii)
                runoff(tt,basin%gaugeIndexList(ii,gg)) = L11_Qmod( basin%gaugeNodeList(ii,gg) + s11 - 1 )
             end do
          end if

       end do !<< TIME STEPS LOOP

       !
       ! deallocate space for temprory LAI fields
       deallocate(LAI)

    end do !<< BASIN LOOP

    ! --------------------------------------------------------------------------
    ! STORE DAILY DISCHARGE TIMESERIES OF EACH GAUGING STATION 
    ! FOR SIMULATIONS DURING THE EVALUATION PERIOD
    !
    !  **** AT DAILY TIME STEPS ****
    ! Note:: Observed Q are stored only for the evaluation period and not for
    !        the warming days
    ! --------------------------------------------------------------------------
    if( (.not. optimize) .AND. present(runoff) .AND. (nMeasPerDay .eq. 1) ) then
       !
       ii = evalPer%julEnd - evalPer%julStart + 1
       allocate( d_Qmod(ii, nGaugesTotal) ) 
       d_Qmod = 0.0_dp

       ! loop over basins
       do ii = 1, nBasins
          iDay = 0
          ! loop over timesteps
          do tt = warmingDays*NTSTEPDAY+1, nTimeSteps, NTSTEPDAY
             iS = tt
             iE = tt + NTSTEPDAY - 1
             iDay = iDay + 1
             ! over gauges
             do gg = 1, basin%nGauges(ii)
                d_Qmod(iDay, basin%gaugeIndexList(ii,gg) ) = &
                     sum( runoff(iS:iE, basin%gaugeIndexList(ii,gg)) )/ real(NTSTEPDAY,dp)
             end do
             !
          end do
       end do
       ! write in an ASCII file          ! OBS[nModeling_days X nGauges_total] , SIM[nModeling_days X nGauges_total] 
       call write_daily_obs_sim_discharge( gauge%Q(:,:), d_Qmod(:,:) )
       ! free space
       deallocate(d_Qmod)        
       !
    end if


  end SUBROUTINE mhm_eval


END MODULE mo_mhm_eval<|MERGE_RESOLUTION|>--- conflicted
+++ resolved
@@ -74,11 +74,8 @@
   !                   R. Kumar, J. Mai,     Sep 2013 - Splitting allocation and initialization of arrays
   !                   R. Kumar              Nov 2013 - update intent variables in documentation
   !                   L. Samaniego,         Nov 2013 - relational statements == to .eq., etc.
-<<<<<<< HEAD
   !                   M. Zink,              Feb 2014 - added PET calculation: Hargreaves-Samani (Process 5)
-=======
-  !                   Matthias Zink,        Mar 2014 - added inflow from upstream areas
->>>>>>> 0937f119
+  !                   M. Zink,              Mar 2014 - added inflow from upstream areas
 
   SUBROUTINE mhm_eval(parameterset, runoff)
 
@@ -168,7 +165,6 @@
     integer(i4)                               :: nNodes
     integer(i4)                               :: s0, e0
     integer(i4)                               :: s1, e1
-<<<<<<< HEAD
     ! process case dependent length specefiers of vectors to pass to mHM
     integer(i4), dimension(4)                 :: iMeteo_p5        ! meteolrological time step for process 5 (PET)
     integer(i4), dimension(4)                 :: s_p5, e_p5       ! process 5: start and end index of vectors
@@ -177,10 +173,7 @@
     !                                                             ! index 3: tmax
     !                                                             ! index 4: netrad
     integer(i4)                               :: s11, e11         ! process 8: start and end index of vectors (on or off)
-=======
-    integer(i4)                               :: s11, e11
     integer(i4)                               :: s110, e110
->>>>>>> 0937f119
     logical, dimension(:,:), allocatable      :: mask0, mask1
     integer(i4)                               :: nrows, ncols
     integer(i4)                               :: day, month, year, hour
@@ -385,16 +378,12 @@
                L11_length(s11:e11), L11_slope(s11:e11),                                     & ! IN L11
                evap_coeff, fday_prec, fnight_prec, fday_pet, fnight_pet,                    & ! IN F
                fday_temp, fnight_temp,                                                      & ! IN F
-<<<<<<< HEAD
                L1_pet (s_p5(1):e_p5(1),                                                     & ! INOUT F
                iMeteo_p5(1)), L1_tmin(s_p5(2):e_p5(2),iMeteo_p5(2)),                        & ! IN F
                L1_tmax(s_p5(3):e_p5(3),iMeteo_p5(3)),                                       & ! IN F
                L1_netrad(s_p5(4):e_p5(4),iMeteo_p5(4)),                                     & ! IN F
                L1_pre(s1:e1,iMeteoTS), L1_temp(s1:e1,iMeteoTS),                             & ! IN F
-=======
-               L1_pet(s1:e1,iMeteoTS), L1_pre(s1:e1,iMeteoTS), L1_temp(s1:e1,iMeteoTS),     & ! IN F
                InflowGauge%Q(iMeteoTS,:),                                                   & ! IN Q
->>>>>>> 0937f119
                yId,                                                                         & ! INOUT C
                L1_fForest(s1:e1), L1_fPerm(s1:e1),  L1_fSealed(s1:e1),                      & ! INOUT L1 
                L11_FracFPimp(s11:e11), L11_aFloodPlain(s11:e11),                            & ! INOUT L11
