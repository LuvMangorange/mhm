!> \file mo_mhm.f90

!> \brief Call all main processes of mHM.

!> \details This module calls all processes of mHM for a given configuration.
!>          The configuration of the model is stored in the a process matrix.
!>          This configuration is specified in the namelist mhm.nml.
!>
!>          The processes are executed in ascending order. At the moment only
!>          process 5 and 8 have options.\n
!>          The MPR technique is only called either if the land cover has been
!>          changed or for very first time step.\n
!>
!>          Currently the following processes are implemented: \n
!>
!>          Process    | Name                      | Flag  | Description
!>          ---------- | ------------------------- | ----- | ------------------------------------------
!>          1          | interception              | 1     | Maximum interception
!>          2          | snow and melting          | 1     | Degree-day
!>          3          | soil moisture             | 1     | Infiltration capacity, Brooks-Corey
!>          4          | direct runoff             | 1     | Linear reservoir exceedance
!>          5          | PET                       | 0     | PET is read as input
!>          5          |         ''                | 1     | Hargreaves-Samani
!>          5          |         ''                | 2     | Priestley-Taylor
!>          5          |         ''                | 3     | Penman-Monteith
!>          6          | interflow                 | 1     | Nonlinear reservoir with saturation excess
!>          7          | percolation and base flow | 1     | GW linear reservoir
!>          8          | routing                   | 0     | no routing
!>          8          |         ''                | 1     | use mRM i.e. Muskingum
!>

!> \author Luis Samaniego
!> \date Dec 2012

MODULE mo_mHM

  use mo_kind,          only: i4, dp
  use mo_mhm_constants, only: nodata_dp
  use mo_message,       only: message
  !$ USE omp_lib

  IMPLICIT NONE

  PUBLIC :: mHM      ! initialization sequence

  PRIVATE

CONTAINS
  ! ------------------------------------------------------------------

  !      NAME
  !         mHM

  !     PURPOSE
  !>        \brief Pure mHM calculations.

  !>        \details Pure mHM calculations. All variables are allocated and initialized. \n
  !>                 They will be local variables within this call. \n
  !>

  !     INTENT(IN)
  !         Has to be updated...

  !     INTENT(INOUT)
  !         Has to be updated...

  !     INTENT(OUT)
  !         Has to be updated...

  !     INTENT(IN), OPTIONAL
  !         None

  !     INTENT(INOUT), OPTIONAL
  !         None

  !     INTENT(OUT), OPTIONAL
  !         None

  !     RETURN
  !         None

  !     RESTRICTIONS
  !>       \note Fields must be consistent to DEM.

  !     EXAMPLE
  !         None

  !     LITERATURE
  !         None

  !     HISTORY
  !>        \author  Luis Samaniego & Rohini Kumar
  !>        \date    Dec 2012

  !         Modified Luis Samaniego, Rohini Kumar,   Dec 2012 - modularization
  !                  Luis Samaniego,                 Feb 2013 - call routine
  !                  Rohini Kumar,                   Feb 2013 - MPR call and other pre-requisite
  !                                                             variables for this call
  !                  Rohini Kumar,                   May 2013 - Error checks
  !                  Rohini Kumar,                   Jun 2013 - sealed area correction in total runoff
  !                                                           - initalization of soil moist. at first timestep
  !                  Rohini Kumar,                   Aug 2013 - dynamic LAI option included, and changed within
  !                                                             the code made accordingly (e.g., canopy intecpt.)
  !                                                           - max. canopy interception is estimated outside of MPR
  !                                                             call
  !                  Matthias Zink,                  Feb 2014 - added PET calculation: Hargreaves-Samani (Process 5)
  !                  Matthias Zink,                  Mar 2014 - added inflow from upstream areas
  !                  Matthias Zink,                  Apr 2014 - added PET calculation: Priestley-Taylor and Penamn-Monteith
  !                                                             and its parameterization (Process 5)
  !                  Rohini Kumar,                   Apr 2014 - mHM run with a single L0 grid cell, also in the routing mode
  !                  Stephan Thober,                 Jun 2014 - added flag for switching of MPR
  !                  Matthias Cuntz & Juliane Mai    Nov 2014 - LAI input from daily, monthly or yearly files
  !                  Matthias Zink,                  Dec 2014 - adopted inflow gauges to ignore headwater cells
  !                  Stephan Thober,                 Aug 2015 - moved routing to mRM
  !                  Rohini Kumar,                   Mar 2016 - changes for handling multiple soil database options
  ! ------------------------------------------------------------------

  subroutine mHM(  &
      ! Input -----------------------------------------------------------------
      ! Configuration
      perform_mpr,          & ! flag for reading restart files for state variables
      read_states,          & ! flag indicating whether states have been read
      fSealedInCity       , & ! sealed area fraction within cities
      timeStep_LAI_input  , & ! time step of gridded LAI input
      counter_year        , & ! counter to tackle the change of year
      counter_month       , & ! counter to tackle the change of month
      counter_day         , & ! counter to tackle the change of day
      tt                  , & ! simulation time step
      time                , & ! current decimal Julian day
      processMatrix       , & ! mHM process configuration matrix
      c2TSTu              , & ! unit transformation coefficient
      horizon_depth       , & ! Depth of each horizon in mHM
      nCells1             , & ! number of cells in a given basin at level L1
      nHorizons_mHM       , & ! Number of Horizons in mHM
      ntimesteps_day      , & ! number of time intervals per day, transformed in dp
      mask0               , & ! mask 0 for MPR
      iflag_soil_option   , & ! flags for handling multiple soil databases      
      global_parameters   , & ! global mHM parameters
      ! LUT
      LCyearId            , & ! mapping of landcover scenes
      GeoUnitList         , & ! List of Ids for geological units
      GeoUnitKar          , & ! List of Ids for geological units with Karstic formation
      LAIUnitList         , & ! List of ids of each LAI class in LAILUT
      LAILUT              , & ! List of Ids for LAI
      ! Physiographic L0
      slope_emp0          , &
      L0_Latitude         , & ! latitude on level 0
      cellId0             , & ! cell Ids at level 0
      soilId0             , & ! soil Ids at level 0
      L0_LCover_LAI       , & ! land cover ID for LAI estimation
      LCover0             , & ! land use cover at level 0
      Asp0                , & ! [degree] Aspect at Level 0
      LAI0                , & ! LAI at level 0
      geoUnit0            , & ! geological units at level 0
      SDB_is_present      , & ! indicates whether soiltype exists
      SDB_nHorizons       , & ! Number of Horizons per soiltype
      SDB_nTillHorizons   , & ! Number of Tillage Horizons
      SDB_sand            , & ! sand content from LUT
      SDB_clay            , & ! clay content from LUT
      SDB_DbM             , & ! mineral Bulk density from LUT
      SDB_Wd              , & ! soil weighing vertical column of mHM
      SDB_RZdepth         , & ! soil depth from LUT
      ! Physiographic L1
      nTCells0_inL1       , & ! total number of valid L0 cells in a given L1 cell
      L0upBound_inL1      , & ! upper row of L0 block within L1 cell
      L0downBound_inL1    , & ! lower row of L0 block within L1 cell
      L0leftBound_inL1    , & ! left column of L0 block within L1 cell
      L0rightBound_inL1   , & ! right column of L0 block within L1 cell
      latitude            , & ! latitude on level 1
      ! Forcings
      evap_coeff          , & ! Evaporation coefficent for free-water surface of that current month
      fday_prec           , & ! [-] day ratio precipitation < 1
      fnight_prec         , & ! [-] night ratio precipitation < 1
      fday_pet            , & ! [-] day ratio PET  < 1
      fnight_pet          , & ! [-] night ratio PET  < 1
      fday_temp           , & ! [-] day factor mean temp
      fnight_temp         , & ! [-] night factor mean temp
      pet_in              , & ! [mm d-1] Daily potential evapotranspiration (input)
      tmin_in             , & ! [degc]   Daily minimum temperature
      tmax_in             , & ! [degc]   Daily maxumum temperature
      netrad_in           , & ! [w m2]   Daily average net radiation
      absvappres_in       , & ! [Pa]     Daily average absolute vapour pressure
      windspeed_in        , & ! [m s-1]  Daily average wind speed
      prec_in             , & ! [mm d-1] Daily mean precipitation
      temp_in             , & ! [degc]   Daily average temperature
      ! In-Out -----------------------------------------------------------------
      ! Configuration
      yId                 , & ! Current Id of the LCover year scene
      ! Land cover L1 and L11
      fForest1            , & ! fraction of forest cover at scale L1
      fPerm1              , & ! fraction of permeable area at scale L1
      fSealed1            , & ! fraction of sealed area at scale L1
      ! States
      interc              , & ! Interception
      snowpack            , & ! Snowpack
      sealedStorage       , & ! Retention storage of impervious areas
      soilMoisture        , & ! Soil moisture of each horizon
      unsatStorage        , & ! Upper soil storage
      satStorage          , & ! Groundwater storage
      neutrons            , & ! Ground albedo neutrons
      ! Fluxes L1
      pet_calc            , & ! [mm TST-1] estimated PET (if PET is input = corrected values (fAsp*PET))
      aet_soil            , & ! actual ET
      aet_canopy          , & ! Real evaporation intensity from canopy
      aet_sealed          , & ! Actual ET from free-water surfaces
      baseflow            , & ! Baseflow
      infiltration        , & ! Recharge, infiltration intensity or effective precipitation of each horizon
      fast_interflow      , & ! Fast runoff component
      melt                , & ! Melting snow depth
      perc                , & ! Percolation
      prec_effect         , & ! Effective precipitation depth (snow melt + rain)
      rain                , & ! Rain precipitation depth
      runoff_sealed       , & ! Direct runoff from impervious areas
      slow_interflow      , & ! Slow runoff component
      snow                , & ! Snow precipitation depth
      throughfall         , & ! Throughfall
      total_runoff        , & ! Generated runoff
      ! Effective Parameters
      alpha               , & ! Exponent for the upper reservoir
      deg_day_incr        , & ! Increase of the Degree-day factor per mm of increase in precipitation
      deg_day_max         , & ! Maximum Degree-day factor
      deg_day_noprec      , & ! Degree-day factor with no precipitation
      deg_day             , & ! Degree-day factor
      fAsp                , & ! [1]     PET correction for Aspect at level 1
      HarSamCoeff         , & ! [1]     PET Hargreaves Samani coefficient at level 1
      PrieTayAlpha        , & ! [1]     PET Priestley Taylor coefficient at level 1
      aeroResist          , & ! [s m-1] PET aerodynamical resitance at level 1
      surfResist          , & ! [s m-1] PET bulk surface resitance at level 1
      frac_roots          , & ! Fraction of Roots in soil horizon
      interc_max          , & ! Maximum interception
      karst_loss          , & ! Karstic percolation loss
      k0                  , & ! Recession coefficient of the upper reservoir, upper outlet
      k1                  , & ! Recession coefficient of the upper reservoir, lower outlet
      k2                  , & ! Baseflow recession coefficient
      kp                  , & ! Percolation coefficient
      soil_moist_FC       , & ! Soil moisture below which actual ET is reduced
      soil_moist_sat      , & ! Saturation soil moisture for each horizon [mm]
      soil_moist_exponen  , & ! Exponential parameter to how non-linear is the soil water retention
      temp_thresh         , & ! Threshold temperature for snow/rain
      unsat_thresh        , & ! Threshold water depth in upper reservoir
      water_thresh_sealed , & ! Threshold water depth in impervious areas
      wilting_point         ) ! Permanent wilting point for each horizon
    ! subroutines required to estimate variables prior to the MPR call
    use mo_upscaling_operators,     only: L0_fractionalCover_in_Lx         ! land cover fraction
    use mo_multi_param_reg,         only: mpr,canopy_intercept_param       ! reg. and scaling
    use mo_pet,                     only: pet_hargreaves, pet_priestly,  & ! calc. of pot. evapotranspiration
                                          pet_penman
    use mo_Temporal_Disagg_Forcing, only: Temporal_Disagg_Forcing
    use mo_canopy_interc ,          only: canopy_interc
    use mo_snow_accum_melt,         only: snow_accum_melt
    use mo_soil_moisture,           only: soil_moisture
    use mo_neutrons,                only: DesiletsN0, COSMIC
    use mo_runoff,                  only: runoff_unsat_zone
    use mo_runoff,                  only: runoff_sat_zone, L1_total_runoff
    use mo_julian,                  only: dec2date, date2dec
    use mo_string_utils,            only: num2str
    use mo_mhm_constants,           only: HarSamConst ! parameters for Hargreaves-Samani Equation

    implicit none

    ! Intent
    logical,                     intent(in) :: perform_mpr          ! flag for reading restart files for state variables
    logical,                     intent(in) :: read_states          ! indicated whether states have been read from file
    real(dp),                    intent(in) :: fSealedInCity        ! fraction of perfectly sealed area within cities
    integer(i4),                 intent(in) :: timeStep_LAI_input   ! time step of gridded LAI input
    integer(i4),                 intent(in) :: counter_year         ! counter to tackle the change of year
    integer(i4),                 intent(in) :: counter_month        ! counter to tackle the change of month
    integer(i4),                 intent(in) :: counter_day          ! counter to tackle the change of day
    integer(i4),                 intent(in) :: tt
    real(dp),                    intent(in) :: time
    integer(i4), dimension(:,:), intent(in) :: processMatrix
    real(dp),                    intent(in) :: c2TSTu
    real(dp),    dimension(:),   intent(in) :: horizon_depth
    integer(i4),                 intent(in) :: nCells1
    integer(i4),                 intent(in) :: nHorizons_mHM
    real(dp),                    intent(in) :: ntimesteps_day
    logical,     dimension(:,:), intent(in) :: mask0
    integer(i4),                 intent(in) :: iflag_soil_option                
    real(dp),    dimension(:),   intent(in) :: global_parameters

    ! LUT
    integer(i4),                   intent(in) :: LCyearId
    integer(i4), dimension(:),     intent(in) :: GeoUnitList
    integer(i4), dimension(:),     intent(in) :: GeoUnitKar
    integer(i4), dimension(:),     intent(in) :: LAIUnitList
    real(dp),    dimension(:,:),   intent(in) :: LAILUT

    ! Physiographic L0
    real(dp),    dimension(:),     intent(in) :: slope_emp0
    real(dp),    dimension(:),     intent(in) :: l0_latitude ! l1 ids of l0 cells
    integer(i4), dimension(:),     intent(in) :: cellId0
    integer(i4), dimension(:,:),   intent(in) :: soilId0
    integer(i4), dimension(:),     intent(in) :: L0_LCover_LAI
    integer(i4), dimension(:),     intent(in) :: LCover0
    real(dp),    dimension(:),     intent(in) :: Asp0
    real(dp),    dimension(:),     intent(in) :: LAI0
    integer(i4), dimension(:),     intent(in) :: geoUnit0

    integer(i4), dimension(:),     intent(in) :: SDB_is_present
    integer(i4), dimension(:),     intent(in) :: SDB_nHorizons
    integer(i4), dimension(:),     intent(in) :: SDB_nTillHorizons
    real(dp),    dimension(:,:),   intent(in) :: SDB_sand
    real(dp),    dimension(:,:),   intent(in) :: SDB_clay
    real(dp),    dimension(:,:),   intent(in) :: SDB_DbM
    real(dp),    dimension(:,:,:), intent(in) :: SDB_Wd
    real(dp),    dimension(:),     intent(in) :: SDB_RZdepth

    ! Physiographic L1
    integer(i4), dimension(:),     intent(in) :: nTCells0_inL1
    integer(i4), dimension(:),     intent(in) :: L0upBound_inL1
    integer(i4), dimension(:),     intent(in) :: L0downBound_inL1
    integer(i4), dimension(:),     intent(in) :: L0leftBound_inL1
    integer(i4), dimension(:),     intent(in) :: L0rightBound_inL1
    real(dp),    dimension(:),     intent(in) :: latitude

    ! Forcings
    real(dp),    dimension(:),     intent(in) :: evap_coeff
    real(dp),    dimension(:),     intent(in) :: fday_prec
    real(dp),    dimension(:),     intent(in) :: fnight_prec
    real(dp),    dimension(:),     intent(in) :: fday_pet
    real(dp),    dimension(:),     intent(in) :: fnight_pet
    real(dp),    dimension(:),     intent(in) :: fday_temp
    real(dp),    dimension(:),     intent(in) :: fnight_temp
    real(dp),    dimension(:),     intent(in) :: pet_in
    real(dp),    dimension(:),     intent(in) :: tmin_in
    real(dp),    dimension(:),     intent(in) :: tmax_in
    real(dp),    dimension(:),     intent(in) :: netrad_in
    real(dp),    dimension(:),     intent(in) :: absvappres_in
    real(dp),    dimension(:),     intent(in) :: windspeed_in
    real(dp),    dimension(:),     intent(in) :: prec_in
    real(dp),    dimension(:),     intent(in) :: temp_in

    ! Configuration
    integer(i4),                   intent(inout) ::  yId

    ! Land cover L1 and
    real(dp), dimension(:),        intent(inout) :: fForest1
    real(dp), dimension(:),        intent(inout) :: fPerm1
    real(dp), dimension(:),        intent(inout) :: fSealed1

    ! States
    real(dp),  dimension(:),       intent(inout) :: interc
    real(dp),  dimension(:),       intent(inout) :: snowpack
    real(dp),  dimension(:),       intent(inout) :: sealedStorage
    real(dp),  dimension(:,:),     intent(inout) :: soilMoisture
    real(dp),  dimension(:),       intent(inout) :: unsatStorage
    real(dp),  dimension(:),       intent(inout) :: satStorage
    real(dp),  dimension(:),       intent(inout) :: neutrons

    ! Fluxes L1
    real(dp),  dimension(:),       intent(inout) :: pet_calc
    real(dp),  dimension(:,:),     intent(inout) :: aet_soil
    real(dp),  dimension(:),       intent(inout) :: aet_canopy
    real(dp),  dimension(:),       intent(inout) :: aet_sealed
    real(dp),  dimension(:),       intent(inout) :: baseflow
    real(dp),  dimension(:,:),     intent(inout) :: infiltration
    real(dp),  dimension(:),       intent(inout) :: fast_interflow
    real(dp),  dimension(:),       intent(inout) :: melt
    real(dp),  dimension(:),       intent(inout) :: perc
    real(dp),  dimension(:),       intent(inout) :: prec_effect
    real(dp),  dimension(:),       intent(inout) :: rain
    real(dp),  dimension(:),       intent(inout) :: runoff_sealed
    real(dp),  dimension(:),       intent(inout) :: slow_interflow
    real(dp),  dimension(:),       intent(inout) :: snow
    real(dp),  dimension(:),       intent(inout) :: throughfall
    real(dp),  dimension(:),       intent(inout) :: total_runoff

    ! Effective Parameters
    real(dp), dimension(:),        intent(inout) ::  alpha
    real(dp), dimension(:),        intent(inout) ::  deg_day_incr
    real(dp), dimension(:),        intent(inout) ::  deg_day_max
    real(dp), dimension(:),        intent(inout) ::  deg_day_noprec
    real(dp), dimension(:),        intent(inout) ::  deg_day
    real(dp), dimension(:),        intent(inout) ::  fAsp
    real(dp), dimension(:),        intent(inout) ::  HarSamCoeff
    real(dp), dimension(:,:),      intent(inout) ::  PrieTayAlpha
    real(dp), dimension(:,:),      intent(inout) ::  aeroResist
    real(dp), dimension(:,:),      intent(inout) ::  surfResist
    real(dp), dimension(:,:),      intent(inout) ::  frac_roots
    real(dp), dimension(:),        intent(inout) ::  interc_max
    real(dp), dimension(:),        intent(inout) ::  karst_loss
    real(dp), dimension(:),        intent(inout) ::  k0
    real(dp), dimension(:),        intent(inout) ::  k1
    real(dp), dimension(:),        intent(inout) ::  k2
    real(dp), dimension(:),        intent(inout) ::  kp
    real(dp), dimension(:,:),      intent(inout) ::  soil_moist_FC
    real(dp), dimension(:,:),      intent(inout) ::  soil_moist_sat
    real(dp), dimension(:,:),      intent(inout) ::  soil_moist_exponen
    real(dp), dimension(:),        intent(inout) ::  temp_thresh
    real(dp), dimension(:),        intent(inout) ::  unsat_thresh
    real(dp), dimension(:),        intent(inout) ::  water_thresh_sealed
    real(dp), dimension(:,:),      intent(inout) ::  wilting_point

    ! local
    logical                :: isday       ! is day or night
    integer(i4)            :: hour        ! current hour of a given day
    integer(i4)            :: day         ! day of the month     [1-28 or 1-29 or 1-30 or 1-31]
    integer(i4)            :: month       ! Month of current day [1-12]
    integer(i4)            :: year        ! year
    integer(i4)            :: doy         ! doy of the year [1-365 or 1-366]
    integer(i4)            :: k           ! cell index

    real(dp)               :: pet         !
    real(dp)               :: prec        !
    real(dp)               :: temp        !

    ! temporary arrays so that inout of routines is contiguous array
    real(dp), dimension(size(infiltration,2)) :: tmp_infiltration
    real(dp), dimension(size(soilMoisture,2)) :: tmp_soilMoisture
    real(dp), dimension(size(aet_soil,2))     :: tmp_aet_soil

    !-------------------------------------------------------------------
    ! date and month of this timestep
    !-------------------------------------------------------------------
    call dec2date(time, yy=year, mm=month, dd=day, hh=hour)

   !-------------------------------------------------------------------
    ! MPR CALL
    !   -> call only when LC had changed
    !   -> or for very first time step
    !
    ! Variables required prior to the MPR call:
    ! 1) LC fractions
    !      --> time independent variable: to be initalized every time
    !          with landcover change
    ! 2) Impervious area fraction in flood plains
    !      --> time independent variable: to be initalized every time
    !          with landcover change
    !-------------------------------------------------------------------
    if( (LCyearId .NE. yId) .or. (tt .EQ. 1) ) then

       ! abort if land cover change is there and mpr is switched off
       if ( (tt .ne. 1) .and. (.not. perform_mpr) ) then
          call message()
          call message('***ERROR: land cover change detected and mpr is switched off!')
          stop
       end if

        ! update yId to keep track of LC change
        yId = LCyearId

        ! estimate land cover fractions for dominant landcover class
        ! --> time independent variable: to be initalized every time
        !     with landcover change
        fForest1(:) = L0_fractionalCover_in_Lx( LCover0, 1, mask0, &
                                                L0upBound_inL1,    &
                                                L0downBound_inL1,  &
                                                L0leftBound_inL1,  &
                                                L0rightBound_inL1, &
                                                nTCells0_inL1      )
        fSealed1(:) = L0_fractionalCover_in_Lx( LCover0, 2, mask0, &
                                                L0upBound_inL1,    &
                                                L0downBound_inL1,  &
                                                L0leftBound_inL1,  &
                                                L0rightBound_inL1, &
                                                nTCells0_inL1      )
        fPerm1(:)   = L0_fractionalCover_in_Lx( LCover0, 3, mask0, &
                                                L0upBound_inL1,    &
                                                L0downBound_inL1,  &
                                                L0leftBound_inL1,  &
                                                L0rightBound_inL1, &
                                                nTCells0_inL1      )
        !---------------------------------------------------------
        ! Update fractions of sealed area fractions
        ! based on the sealing fraction[0-1] in cities
        !---------------------------------------------------------
        fSealed1(:) = fSealedInCity*fSealed1(:)
        fPerm1(:)   = fPerm1(:) + (1.0_dp - fSealedInCity)*fSealed1(:)

        ! to make sure everything happens smoothly
        fForest1(:) = fForest1(:) / ( fForest1(:) + fSealed1(:)  + fPerm1(:) )
        fSealed1(:) = fSealed1(:) / ( fForest1(:) + fSealed1(:)  + fPerm1(:) )
        fPerm1(:)   = fPerm1(:)   / ( fForest1(:) + fSealed1(:)  + fPerm1(:) )

        !-------------------------------------------------------------------
        ! NOW call MPR
        !-------------------------------------------------------------------
        if ( perform_mpr ) then
           call mpr( processMatrix, iflag_soil_option, global_parameters(:), nodata_dp,   &
                mask0, geoUnit0, GeoUnitList, GeoUnitKar, LAILUT, LAIUnitList,            &
                SDB_is_present, SDB_nHorizons,                                            &
                SDB_nTillHorizons, SDB_sand, SDB_clay, SDB_DbM, SDB_Wd, SDB_RZdepth,      &
                nHorizons_mHM, horizon_depth, c2TSTu, fForest1, fSealed1, fPerm1,         &
                soilId0, Asp0, L0_LCover_LAI, LCover0,                                    &
                slope_emp0, cellId0,                                                      &
                L0upBound_inL1, L0downBound_inL1, L0leftBound_inL1,                       &
                L0rightBound_inL1, nTCells0_inL1, l0_latitude,                            &
                alpha, deg_day_incr, deg_day_max, deg_day_noprec,                         &
                fAsp, HarSamCoeff(:), PrieTayAlpha(:,:), aeroResist(:,:),                 &
                surfResist(:,:), frac_roots, k0, k1, k2, kp, karst_loss,                  &
                soil_moist_FC, soil_moist_sat, soil_moist_exponen,                        &
                temp_thresh, unsat_thresh, water_thresh_sealed, wilting_point            )
        end if
        !-------------------------------------------------------------------
        ! Update the inital states of soil water content for the first time
        ! step and when perform_mpr = FALSE
        ! based on the half of the derived values of Field capacity
        ! other states are kept at their inital values
        !-------------------------------------------------------------------
        if( (tt .EQ. 1) .AND. ( .not. read_states ) ) then
          soilMoisture(:,:) = 0.5_dp*soil_moist_FC(:,:)
        end if

    end if

    !-------------------------------------------------------------------
    ! CALL regionalization of parameters related to LAI
    ! IT is now outside of mHM since LAI is now dynamic variable
    !-------------------------------------------------------------------
    select case(timeStep_LAI_input)
    case(0)
       ! Estimate max. intecept. capacity based on long term monthly mean LAI values
       ! Max. interception is updated every month rather than every day
       if( (tt .EQ. 1) .OR. (month .NE. counter_month) ) then
          call canopy_intercept_param( processMatrix, global_parameters(:), &
               LAI0, nTCells0_inL1, L0upBound_inL1, &
               L0downBound_inL1, L0leftBound_inL1,  &
               L0rightBound_inL1, cellId0, mask0,   &
               nodata_dp,  interc_max               )
       end if
       ! Estimate max. inteception based on daily LAI values
    case(-1) ! daily
       if ( (tt .EQ. 1) .OR. (day .NE. counter_day) ) then
          call canopy_intercept_param( processMatrix, global_parameters(:), &
               LAI0, nTCells0_inL1, L0upBound_inL1, &
               L0downBound_inL1, L0leftBound_inL1,  &
               L0rightBound_inL1, cellId0, mask0,   &
               nodata_dp,  interc_max               )
       endif
    case(-2) ! monthly
       if ( (tt .EQ. 1) .OR. (month .NE. counter_month) ) then
          call canopy_intercept_param( processMatrix, global_parameters(:), &
               LAI0, nTCells0_inL1, L0upBound_inL1, &
               L0downBound_inL1, L0leftBound_inL1,  &
               L0rightBound_inL1, cellId0, mask0,   &
               nodata_dp,  interc_max               )
       endif
    case(-3) ! yearly
       if ( (tt .EQ. 1) .OR. (year .NE. counter_year) ) then
          call canopy_intercept_param( processMatrix, global_parameters(:), &
               LAI0, nTCells0_inL1, L0upBound_inL1, &
               L0downBound_inL1, L0leftBound_inL1,  &
               L0rightBound_inL1, cellId0, mask0,   &
               nodata_dp,  interc_max               )
       endif
    case default ! no output at all
       continue
    end select

    !-------------------------------------------------------------------
    ! flag for day or night depending on hours of the day
    !-------------------------------------------------------------------
    isday = ( hour .gt. 6 ) .AND. ( hour .le. 18 )

    !-------------------------------------------------------------------
    ! HYDROLOGICAL PROCESSES at L1-LEVEL
    !-------------------------------------------------------------------

    !$OMP parallel default(shared) &
    !$OMP private(k, prec, pet, temp, tmp_soilmoisture, tmp_infiltration, tmp_aet_soil)
    !$OMP do SCHEDULE(STATIC)
    do k = 1, nCells1

       ! PET calculation
       select case (processMatrix(5,1))
       case(0) ! PET is input ! correct pet for every day only once at the first time step
          pet =  fAsp(k) * pet_in(k)

       case(1) ! Hargreaves-Samani
          ! estimate day of the year (doy) for approximation of the extraterrestrial radiation
<<<<<<< HEAD
          doy = nint(date2dec(day,month,year,12) - date2dec(1,1,year,12) ) + 1
          
          if (tmax_in(k) .LE. tmin_in(k)) call message('WARNING: tmax smaller tmin at doy ', &
=======
          doy       = nint(date2dec(day,month,year,12) - date2dec(1,1,year,12) ) + 1
          !
          if (tmax_in(k) .lt. tmin_in(k)) call message('WARNING: tmax smaller than tmin at doy ', &
>>>>>>> cbbac437
               num2str(doy), ' in year ', num2str(year),' at cell', num2str(k),'!')

          pet = fAsp(k) * pet_hargreaves(HarSamCoeff(k), HarSamConst,  temp_in(k), tmax_in(k),   &
               tmin_in(k), latitude(k), doy)

       case(2) ! Priestley-Taylor
           ! Priestley Taylor is not defined for values netrad < 0.0_dp
          pet = pet_priestly( PrieTayAlpha(k,month), max(netrad_in(k), 0.0_dp), temp_in(k))

       case(3) ! Penman-Monteith
          pet = pet_penman  (max(netrad_in(k), 0.0_dp), temp_in(k), absvappres_in(k)/1000.0_dp, &
               aeroResist(k,month) / windspeed_in(k), surfResist(k,month))
       end select

       ! temporal disaggreagtion of forcing variables
       call temporal_disagg_forcing( isday, ntimesteps_day, prec_in(k),                        & ! Intent IN
            pet, temp_in(k), fday_prec(month), fday_pet(month),                                & ! Intent IN
            fday_temp(month), fnight_prec(month), fnight_pet(month), fnight_temp(month),       & ! Intent IN
            prec, pet_calc(k), temp )                                                            ! Intent OUT

       call canopy_interc( pet_calc(k), interc_max(k), prec,                                   & ! Intent IN
            interc(k),                                                                         & ! Intent INOUT
            throughfall(k), aet_canopy(k) )                                                      ! Intent OUT

       call snow_accum_melt( deg_day_incr(k), deg_day_max(k),                                  & ! Intent IN
            deg_day_noprec(k), prec, temp, temp_thresh(k), throughfall(k),                     & ! Intent IN
            snowpack(k),                                                                       & ! Intent INOUT
            deg_day(k),                                                                        & ! Intent OUT
            melt(k), prec_effect(k), rain(k), snow(k) )                                          ! Intent OUT

       tmp_soilMoisture(:) = soilMoisture(k,:)
       tmp_infiltration(:) = infiltration(k,:)
       call soil_moisture( fSealed1(k), water_thresh_sealed(k),                                & ! Intent IN
            pet_calc(k), evap_coeff(month), soil_moist_sat(k,:), frac_roots(k,:),              & ! Intent IN
            soil_moist_FC(k,:), wilting_point(k,:),  soil_moist_exponen(k,:), aet_canopy(k),   & ! Intent IN
            prec_effect(k), runoff_sealed(k), sealedStorage(k),                                & ! Intent INOUT
            tmp_infiltration(:), tmp_soilMoisture(:),                                          & ! Intent INOUT
            tmp_aet_soil(:), aet_sealed(k) )                                                     ! Intent OUT
       infiltration(k,:) = tmp_infiltration(:)
       soilMoisture(k,:) = tmp_soilMoisture(:)
       aet_soil(k,:)     = tmp_aet_soil(:)

       call runoff_unsat_zone( k1(k), kp(k), k0(k), alpha(k), karst_loss(k),                   & ! Intent IN
            infiltration(k, nHorizons_mHM),  unsat_thresh(k),                                  & ! Intent IN
            satStorage(k), unsatStorage(k),                                                    & ! Intent INOUT
            slow_interflow(k), fast_interflow(k), perc(k) )                                      ! Intent OUT

       call runoff_sat_zone( k2(k),                                                            & ! Intent IN
            satStorage(k),                                                                     & ! Intent INOUT
            baseflow(k) )                                                                        ! Intent OUT

       call L1_total_runoff( fSealed1(k), fast_interflow(k), slow_interflow(k), baseflow(k),   & ! Intent IN
            runoff_sealed(k),                                                                  & ! Intent IN
            total_runoff(k) )                                                                    ! Intent OUT

    end do
    !$OMP end do
    !$OMP end parallel

    !-------------------------------------------------------------------
    ! Nested model: Neutrons state variable, related to soil moisture   
    !-------------------------------------------------------------------

    ! based on soilMoisture
    ! TODO they again loop over all cells. Maybe move this to line 680 in the loop used above?
    if ( processMatrix(10, 1) .eq. 1 ) &
        call DesiletsN0( soilMoisture(:,:), horizon_depth(:), &
                        global_parameters(processMatrix(10,3)-processMatrix(10,2)+1), &
                        neutrons(:))
    if ( processMatrix(10, 1) .eq. 2 ) &
        call COSMIC( soilMoisture(:,:), horizon_depth(:), &
                    global_parameters(processMatrix(10,3)-processMatrix(10,2)+2:processMatrix(10,3)), &
                    neutrons(:))

  end subroutine mHM

END MODULE mo_mHM<|MERGE_RESOLUTION|>--- conflicted
+++ resolved
@@ -568,15 +568,9 @@
 
        case(1) ! Hargreaves-Samani
           ! estimate day of the year (doy) for approximation of the extraterrestrial radiation
-<<<<<<< HEAD
           doy = nint(date2dec(day,month,year,12) - date2dec(1,1,year,12) ) + 1
           
-          if (tmax_in(k) .LE. tmin_in(k)) call message('WARNING: tmax smaller tmin at doy ', &
-=======
-          doy       = nint(date2dec(day,month,year,12) - date2dec(1,1,year,12) ) + 1
-          !
           if (tmax_in(k) .lt. tmin_in(k)) call message('WARNING: tmax smaller than tmin at doy ', &
->>>>>>> cbbac437
                num2str(doy), ' in year ', num2str(year),' at cell', num2str(k),'!')
 
           pet = fAsp(k) * pet_hargreaves(HarSamCoeff(k), HarSamConst,  temp_in(k), tmax_in(k),   &
